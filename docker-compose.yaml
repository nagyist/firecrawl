--- conflicted
+++ resolved
@@ -4,32 +4,6 @@
   build: apps/api
   networks:
     - backend
-<<<<<<< HEAD
-  environment:
-    - REDIS_URL=${REDIS_URL:-redis://redis:6379}
-    - REDIS_RATE_LIMIT_URL=${REDIS_URL:-redis://redis:6379}
-    - PLAYWRIGHT_MICROSERVICE_URL=${PLAYWRIGHT_MICROSERVICE_URL:-http://playwright-service:3000}
-    - USE_DB_AUTHENTICATION=${USE_DB_AUTHENTICATION}
-    - PORT=${PORT:-3002}
-    - NUM_WORKERS_PER_QUEUE=${NUM_WORKERS_PER_QUEUE}
-    - OPENAI_API_KEY=${OPENAI_API_KEY}
-    - OPENAI_BASE_URL=${OPENAI_BASE_URL}
-    - MODEL_NAME=${MODEL_NAME:-gpt-4o}
-    - SLACK_WEBHOOK_URL=${SLACK_WEBHOOK_URL}
-    - LLAMAPARSE_API_KEY=${LLAMAPARSE_API_KEY}
-    - BULL_AUTH_KEY=${BULL_AUTH_KEY}
-    - TEST_API_KEY=${TEST_API_KEY}
-    - POSTHOG_API_KEY=${POSTHOG_API_KEY}
-    - POSTHOG_HOST=${POSTHOG_HOST}
-    - SUPABASE_ANON_TOKEN=${SUPABASE_ANON_TOKEN}
-    - SUPABASE_URL=${SUPABASE_URL}
-    - SUPABASE_SERVICE_TOKEN=${SUPABASE_SERVICE_TOKEN}
-    - SCRAPING_BEE_API_KEY=${SCRAPING_BEE_API_KEY}
-    - HOST=${HOST:-0.0.0.0}
-    - SELF_HOSTED_WEBHOOK_URL=${SELF_HOSTED_WEBHOOK_URL}
-    - LOGGING_LEVEL=${LOGGING_LEVEL}
-=======
->>>>>>> 8a4f4cb9
   extra_hosts:
     - "host.docker.internal:host-gateway"
 
