import { CustomError } from "../lib/custom-error";
import {
  getWebScraperQueue,
  getScrapeQueue,
  redisConnection,
  webScraperQueueName,
  scrapeQueueName,
} from "./queue-service";
import "dotenv/config";
import { logtail } from "./logtail";
import { startWebScraperPipeline } from "../main/runWebScraper";
import { callWebhook } from "./webhook";
import { logJob } from "./logging/log_job";
import { initSDK } from "@hyperdx/node-opentelemetry";
import { Job, QueueEvents, tryCatch } from "bullmq";
import { Logger } from "../lib/logger";
import { ScrapeEvents } from "../lib/scrape-events";
import { Worker } from "bullmq";
import systemMonitor from "./system-monitor";
import { v4 as uuidv4 } from "uuid";

if (process.env.ENV === "production") {
  initSDK({
    consoleCapture: true,
    additionalInstrumentations: [],
  });
}
const sleep = (ms: number) => new Promise((resolve) => setTimeout(resolve, ms));

const workerLockDuration = Number(process.env.WORKER_LOCK_DURATION) || 60000;
const workerStalledCheckInterval =
  Number(process.env.WORKER_STALLED_CHECK_INTERVAL) || 30000;
const jobLockExtendInterval =
  Number(process.env.JOB_LOCK_EXTEND_INTERVAL) || 15000;
const jobLockExtensionTime =
  Number(process.env.JOB_LOCK_EXTENSION_TIME) || 15000;

const cantAcceptConnectionInterval =
  Number(process.env.CANT_ACCEPT_CONNECTION_INTERVAL) || 2000;
const connectionMonitorInterval =
  Number(process.env.CONNECTION_MONITOR_INTERVAL) || 10;
const gotJobInterval = Number(process.env.CONNECTION_MONITOR_INTERVAL) || 20;
const wsq = getWebScraperQueue();
const sq = getScrapeQueue();

const processJobInternal = async (token: string, job: Job) => {
  const extendLockInterval = setInterval(async () => {
    await job.extendLock(token, jobLockExtensionTime);
  }, jobLockExtendInterval);

  try {
    const result = await processJob(job, token);
    const jobState = await job.getState();
    if(jobState !== "completed" && jobState !== "failed"){
      try{
        await job.moveToCompleted(result.docs, token, false); //3rd arg fetchNext
      }catch(e){
        // console.log("Job already completed, error:", e);
      }
    }
  } catch (error) {
    console.log("Job failed, error:", error);

    await job.moveToFailed(error, token, false);
  } finally {
    clearInterval(extendLockInterval);
  }
};

let isShuttingDown = false;

process.on("SIGINT", () => {
  console.log("Received SIGINT. Shutting down gracefully...");
  isShuttingDown = true;
});

const workerFun = async (queueName: string, processJobInternal: (token: string, job: Job) => Promise<void>) => {
  const worker = new Worker(queueName, null, {
    connection: redisConnection,
    lockDuration: 1 * 60 * 1000, // 1 minute
    // lockRenewTime: 15 * 1000, // 15 seconds
    stalledInterval: 30 * 1000, // 30 seconds
    maxStalledCount: 10, // 10 times
  });

  worker.startStalledCheckTimer();

  const monitor = await systemMonitor;

  while (true) {
    if (isShuttingDown) {
      console.log("No longer accepting new jobs. SIGINT");
      break;
    }
    const token = uuidv4();
    const canAcceptConnection = await monitor.acceptConnection();
    if (!canAcceptConnection) {
      console.log("Cant accept connection");
      await sleep(cantAcceptConnectionInterval); // more sleep
      continue;
    }

    const job = await worker.getNextJob(token);
    if (job) {
      processJobInternal(token, job);
      await sleep(gotJobInterval);
    } else {
      await sleep(connectionMonitorInterval);
    }
  }
};

workerFun(webScraperQueueName, processJobInternal);
workerFun(scrapeQueueName, processJobInternal);

<<<<<<< HEAD
async function processJob(job: Job, token: string) {
  Logger.debug(`🐂 Worker taking job ${job.id}`);
=======
async function processJob(job: Job, done) {
  Logger.info(`🐂 Worker taking job ${job.id}`);
>>>>>>> fe9fdb57

  try {
    job.updateProgress({
      current: 1,
      total: 100,
      current_step: "SCRAPING",
      current_url: "",
    });
    const start = Date.now();
    const { success, message, docs } = await startWebScraperPipeline({
      job,
      token,
    });
    const end = Date.now();
    const timeTakenInSeconds = (end - start) / 1000;

    const isCancelled = await (await getWebScraperQueue().client).exists("cancelled:" + job.id);

    if (isCancelled) {
      await job.discard();
      await job.moveToFailed(Error("Job cancelled by user"), job.token);
      await job.discard();
    }

    const data = {
      success,
      result: {
        links: isCancelled ? [] : docs.map((doc) => {
          return {
            content: doc,
            source: doc?.metadata?.sourceURL ?? doc?.url ?? "",
          };
        }),
      },
      project_id: job.data.project_id,
      error: isCancelled ? "Job cancelled by user" : message /* etc... */,
      docs: isCancelled ? [] : docs,
    };

    if (job.data.mode === "crawl" && !isCancelled) {
      await callWebhook(job.data.team_id, job.id as string, data);
    }

    await logJob({
      job_id: job.id as string,
      success: success && !isCancelled,
      message: isCancelled ? "Job cancelled by user" : message,
      num_docs: isCancelled ? 0 : docs.length,
      docs: isCancelled ? [] : docs,
      time_taken: timeTakenInSeconds,
      team_id: job.data.team_id,
      mode: job.data.mode,
      url: job.data.url,
      crawlerOptions: job.data.crawlerOptions,
      pageOptions: job.data.pageOptions,
      origin: job.data.origin,
    });
<<<<<<< HEAD
    Logger.debug(`🐂 Job done ${job.id}`);
    return data;
=======
    Logger.info(`🐂 Job done ${job.id}`);
    done(null, data);
>>>>>>> fe9fdb57
  } catch (error) {
    Logger.error(`🐂 Job errored ${job.id} - ${error}`);
    if (await getWebScraperQueue().isPaused()) {
      Logger.debug("🐂Queue is paused, ignoring");
      return;
    }

    if (error instanceof CustomError) {
      // Here we handle the error, then save the failed job
      Logger.error(error.message); // or any other error handling

      logtail.error("Custom error while ingesting", {
        job_id: job.id,
        error: error.message,
        dataIngestionJob: error.dataIngestionJob,
      });
    }
    Logger.error(error);

    logtail.error("Overall error ingesting", {
      job_id: job.id,
      error: error.message,
    });

    const data = {
      success: false,
      docs: [],
      project_id: job.data.project_id,
      error:
        "Something went wrong... Contact help@mendable.ai or try again." /* etc... */,
    };
    if (job.data.mode === "crawl") {
      await callWebhook(job.data.team_id, job.id as string, data);
    }
    await logJob({
      job_id: job.id as string,
      success: false,
      message:
        typeof error === "string"
          ? error
          : error.message ?? "Something went wrong... Contact help@mendable.ai",
      num_docs: 0,
      docs: [],
      time_taken: 0,
      team_id: job.data.team_id,
      mode: "crawl",
      url: job.data.url,
      crawlerOptions: job.data.crawlerOptions,
      pageOptions: job.data.pageOptions,
      origin: job.data.origin,
    });
    // done(null, data);
    return data;
  }
}

// wsq.process(
//   Math.floor(Number(process.env.NUM_WORKERS_PER_QUEUE ?? 8)),
//   processJob
// );

// wsq.on("waiting", j => ScrapeEvents.logJobEvent(j, "waiting"));
// wsq.on("active", j => ScrapeEvents.logJobEvent(j, "active"));
// wsq.on("completed", j => ScrapeEvents.logJobEvent(j, "completed"));
// wsq.on("paused", j => ScrapeEvents.logJobEvent(j, "paused"));
// wsq.on("resumed", j => ScrapeEvents.logJobEvent(j, "resumed"));
// wsq.on("removed", j => ScrapeEvents.logJobEvent(j, "removed"));<|MERGE_RESOLUTION|>--- conflicted
+++ resolved
@@ -113,13 +113,8 @@
 workerFun(webScraperQueueName, processJobInternal);
 workerFun(scrapeQueueName, processJobInternal);
 
-<<<<<<< HEAD
 async function processJob(job: Job, token: string) {
-  Logger.debug(`🐂 Worker taking job ${job.id}`);
-=======
-async function processJob(job: Job, done) {
   Logger.info(`🐂 Worker taking job ${job.id}`);
->>>>>>> fe9fdb57
 
   try {
     job.updateProgress({
@@ -177,13 +172,8 @@
       pageOptions: job.data.pageOptions,
       origin: job.data.origin,
     });
-<<<<<<< HEAD
-    Logger.debug(`🐂 Job done ${job.id}`);
+    Logger.info(`🐂 Job done ${job.id}`);
     return data;
-=======
-    Logger.info(`🐂 Job done ${job.id}`);
-    done(null, data);
->>>>>>> fe9fdb57
   } catch (error) {
     Logger.error(`🐂 Job errored ${job.id} - ${error}`);
     if (await getWebScraperQueue().isPaused()) {
