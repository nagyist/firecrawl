--- conflicted
+++ resolved
@@ -89,15 +89,8 @@
 async function finishCrawlIfNeeded(job: Job & { id: string }, sc: StoredCrawl) {
   if (await finishCrawl(job.data.crawl_id)) {
     (async () => {
-<<<<<<< HEAD
       const originUrl = sc.originUrl ? normalizeUrlOnlyHostname(sc.originUrl) : undefined;
       // Get all visited unique URLs from Redis
-=======
-      const originUrl = sc.originUrl
-        ? normalizeUrlOnlyHostname(sc.originUrl)
-        : undefined;
-      // Get all visited URLs from Redis
->>>>>>> 5c62bb11
       const visitedUrls = await redisConnection.smembers(
         "crawl:" + job.data.crawl_id + ":visited_unique",
       );
