--- conflicted
+++ resolved
@@ -16,25 +16,10 @@
 /**
  * If you do not know the subscription_id in the current context, pass subscription_id as undefined.
  */
-<<<<<<< HEAD
 export async function billTeam(team_id: string, subscription_id: string | null | undefined, credits: number) {
   return withAuth(supaBillTeam, { success: true, message: "No DB, bypassed." })(team_id, subscription_id, credits);
 }
 export async function supaBillTeam(team_id: string, subscription_id: string | null | undefined, credits: number) {
-=======
-export async function billTeam(
-  team_id: string,
-  subscription_id: string | null | undefined,
-  credits: number
-) {
-  return withAuth(supaBillTeam)(team_id, subscription_id, credits);
-}
-export async function supaBillTeam(
-  team_id: string,
-  subscription_id: string,
-  credits: number
-) {
->>>>>>> 8a4f4cb9
   if (team_id === "preview") {
     return { success: true, message: "Preview team, no credits used" };
   }
@@ -69,7 +54,6 @@
   })();
 }
 
-<<<<<<< HEAD
 export type CheckTeamCreditsResponse = {
   success: boolean,
   message: string,
@@ -88,35 +72,6 @@
     return { success: true, message: "Preview team, no credits used", remainingCredits: Infinity };
   } else if (chunk === null) {
     throw new Error("NULL ACUC passed to supaCheckTeamCredits");
-=======
-export async function checkTeamCredits(
-  chunk: AuthCreditUsageChunk,
-  team_id: string,
-  credits: number
-): Promise<{ success: boolean; message: string; remainingCredits: number; chunk: AuthCreditUsageChunk }> {
-  const result = await withAuth(supaCheckTeamCredits)(chunk, team_id, credits);
-  return {
-    success: result.success,
-    message: result.message,
-    remainingCredits: result.remainingCredits,
-    chunk: chunk // Ensure chunk is always returned
-  };
-}
-
-// if team has enough credits for the operation, return true, else return false
-export async function supaCheckTeamCredits(
-  chunk: AuthCreditUsageChunk,
-  team_id: string,
-  credits: number
-) {
-  // WARNING: chunk will be null if team_id is preview -- do not perform operations on it under ANY circumstances - mogery
-  if (team_id === "preview") {
-    return {
-      success: true,
-      message: "Preview team, no credits used",
-      remainingCredits: Infinity,
-    };
->>>>>>> 8a4f4cb9
   }
 
   const creditsWillBeUsed = chunk.adjusted_credits_used + credits;
