import express from "express";
import bodyParser from "body-parser";
import cors from "cors";
import "dotenv/config";
import { getWebScraperQueue } from "./services/queue-service";
import { v0Router } from "./routes/v0";
import { initSDK } from "@hyperdx/node-opentelemetry";
import cluster from "cluster";
import os from "os";
import { Job } from "bull";
import { sendSlackWebhook } from "./services/alerts/slack";
import { checkAlerts } from "./services/alerts";
import Redis from "ioredis";
<<<<<<< HEAD
import { RateLimiter, connectRateLimitRedisClient, disconnectRateLimitRedisClient } from "./services/rate-limiter";
// import { redisRateLimitClient } from "./services/rate-limiter";
=======
import { redisRateLimitClient } from "./services/rate-limiter";
import { Logger } from "./lib/logger";
>>>>>>> a75d6889

const { createBullBoard } = require("@bull-board/api");
const { BullAdapter } = require("@bull-board/api/bullAdapter");
const { ExpressAdapter } = require("@bull-board/express");

const numCPUs = process.env.ENV === "local" ? 2 : os.cpus().length;
Logger.info(`Number of CPUs: ${numCPUs} available`);

if (cluster.isMaster) {
  Logger.info(`Master ${process.pid} is running`);

  // Fork workers.
  for (let i = 0; i < numCPUs; i++) {
    cluster.fork();
  }

  cluster.on("exit", (worker, code, signal) => {
    if (code !== null) {
      Logger.info(`Worker ${worker.process.pid} exited`);
      Logger.info("Starting a new worker");
      cluster.fork();
    }
  });
} else {
  const app = express();

  global.isProduction = process.env.IS_PRODUCTION === "true";

  app.use(bodyParser.urlencoded({ extended: true }));
  app.use(bodyParser.json({ limit: "10mb" }));

  app.use(cors()); // Add this line to enable CORS


  const serverAdapter = new ExpressAdapter();
  serverAdapter.setBasePath(`/admin/${process.env.BULL_AUTH_KEY}/queues`);

  const { addQueue, removeQueue, setQueues, replaceQueues } = createBullBoard({
    queues: [new BullAdapter(getWebScraperQueue())],
    serverAdapter: serverAdapter,
  });

  app.use(
    `/admin/${process.env.BULL_AUTH_KEY}/queues`,
    serverAdapter.getRouter()
  );

  app.get("/", (req, res) => {
    res.send("SCRAPERS-JS: Hello, world! Fly.io");
  });

  //write a simple test function
  app.get("/test", async (req, res) => {
    res.send("Hello, world!");
  });

  // register router
  app.use(v0Router);

  const DEFAULT_PORT = process.env.PORT ?? 3002;
  const HOST = process.env.HOST ?? "localhost";

  // HyperDX OpenTelemetry
  if (process.env.ENV === "production") {
    initSDK({ consoleCapture: true, additionalInstrumentations: [] });
  }

  function startServer(port = DEFAULT_PORT) {
    const server = app.listen(Number(port), HOST, () => {
      Logger.info(`Worker ${process.pid} listening on port ${port}`);
      Logger.info(
        `For the Queue UI, open: http://${HOST}:${port}/admin/${process.env.BULL_AUTH_KEY}/queues`
      );
    });
    return server;
  }

  if (require.main === module) {
    startServer();
  }

  // Use this as a "health check" that way we dont destroy the server
  app.get(`/admin/${process.env.BULL_AUTH_KEY}/queues`, async (req, res) => {
    try {
      const webScraperQueue = getWebScraperQueue();

      const [webScraperActive] = await Promise.all([
        webScraperQueue.getActiveCount(),
      ]);

      const noActiveJobs = webScraperActive === 0;
      // 200 if no active jobs, 503 if there are active jobs
      return res.status(noActiveJobs ? 200 : 500).json({
        webScraperActive,
        noActiveJobs,
      });
    } catch (error) {
      Logger.error(error);
      return res.status(500).json({ error: error.message });
    }
  });

  app.get(`/serverHealthCheck`, async (req, res) => {
    try {
      const webScraperQueue = getWebScraperQueue();
      const [waitingJobs] = await Promise.all([
        webScraperQueue.getWaitingCount(),
      ]);

      const noWaitingJobs = waitingJobs === 0;
      // 200 if no active jobs, 503 if there are active jobs
      return res.status(noWaitingJobs ? 200 : 500).json({
        waitingJobs,
      });
    } catch (error) {
      Logger.error(error);
      return res.status(500).json({ error: error.message });
    }
  });

  app.get("/serverHealthCheck/notify", async (req, res) => {
    if (process.env.SLACK_WEBHOOK_URL) {
      const treshold = 1; // The treshold value for the active jobs
      const timeout = 60000; // 1 minute // The timeout value for the check in milliseconds

      const getWaitingJobsCount = async () => {
        const webScraperQueue = getWebScraperQueue();
        const [waitingJobsCount] = await Promise.all([
          webScraperQueue.getWaitingCount(),
        ]);

        return waitingJobsCount;
      };

      res.status(200).json({ message: "Check initiated" });

      const checkWaitingJobs = async () => {
        try {
          let waitingJobsCount = await getWaitingJobsCount();
          if (waitingJobsCount >= treshold) {
            setTimeout(async () => {
              // Re-check the waiting jobs count after the timeout
              waitingJobsCount = await getWaitingJobsCount();
              if (waitingJobsCount >= treshold) {
                const slackWebhookUrl = process.env.SLACK_WEBHOOK_URL;
                const message = {
                  text: `⚠️ Warning: The number of active jobs (${waitingJobsCount}) has exceeded the threshold (${treshold}) for more than ${
                    timeout / 60000
                  } minute(s).`,
                };

                const response = await fetch(slackWebhookUrl, {
                  method: "POST",
                  headers: {
                    "Content-Type": "application/json",
                  },
                  body: JSON.stringify(message),
                });

                if (!response.ok) {
                  Logger.error("Failed to send Slack notification");
                }
              }
            }, timeout);
          }
        } catch (error) {
          Logger.debug(error);
        }
      };

      checkWaitingJobs();
    }
  });

  app.get(
    `/admin/${process.env.BULL_AUTH_KEY}/check-queues`,
    async (req, res) => {
      try {
        await checkAlerts();
        return res.status(200).send("Alerts initialized");
      } catch (error) {
        Logger.debug(`Failed to initialize alerts: ${error}`);
        return res.status(500).send("Failed to initialize alerts");
      }
    }
  );

  app.get(
    `/admin/${process.env.BULL_AUTH_KEY}/clean-before-24h-complete-jobs`,
    async (req, res) => {
      Logger.info("🐂 Cleaning jobs older than 24h");
      try {
        const webScraperQueue = getWebScraperQueue();
        const batchSize = 10;
        const numberOfBatches = 9; // Adjust based on your needs
        const completedJobsPromises: Promise<Job[]>[] = [];
        for (let i = 0; i < numberOfBatches; i++) {
          completedJobsPromises.push(
            webScraperQueue.getJobs(
              ["completed"],
              i * batchSize,
              i * batchSize + batchSize,
              true
            )
          );
        }
        const completedJobs: Job[] = (
          await Promise.all(completedJobsPromises)
        ).flat();
        const before24hJobs =
          completedJobs.filter(
            (job) => job.finishedOn < Date.now() - 24 * 60 * 60 * 1000
          ) || [];

        let count = 0;

        if (!before24hJobs) {
          return res.status(200).send(`No jobs to remove.`);
        }

        for (const job of before24hJobs) {
          try {
            await job.remove();
            count++;
          } catch (jobError) {
            Logger.error(`🐂 Failed to remove job with ID ${job.id}: ${jobError}` );
          }
        }
        return res.status(200).send(`Removed ${count} completed jobs.`);
      } catch (error) {
        Logger.error(`🐂 Failed to clean last 24h complete jobs: ${error}`);
        return res.status(500).send("Failed to clean jobs");
      }
    }
  );

  app.get("/is-production", (req, res) => {
    res.send({ isProduction: global.isProduction });
  });

  app.get(
    `/admin/${process.env.BULL_AUTH_KEY}/redis-health`,
    async (req, res) => {
      try {
  const queueRedis = new Redis(process.env.REDIS_URL);

        const testKey = "test";
        const testValue = "test";

        // Test queueRedis
        let queueRedisHealth;
        try {
          await queueRedis.set(testKey, testValue);
          queueRedisHealth = await queueRedis.get(testKey);
          await queueRedis.del(testKey);
        } catch (error) {
          Logger.error(`queueRedis health check failed: ${error}`);
          queueRedisHealth = null;
        }

        // Test redisRateLimitClient
        // let redisRateLimitHealth;
        // try {
        //   await redisRateLimitClient.set(testKey, testValue);
        //   redisRateLimitHealth = await redisRateLimitClient.get(testKey);
        //   await redisRateLimitClient.del(testKey);
        // } catch (error) {
        //   console.error("redisRateLimitClient health check failed:", error);
        //   redisRateLimitHealth = null;
        // }

        // Test redisRateLimitClient using the singleton pattern
        let redisRateLimitHealth: string;
        try {
          // Ensure the Redis client is connected
          await connectRateLimitRedisClient();

          // Use the RateLimiter instance to perform the health check
          const rateLimiter = RateLimiter.getInstance("health-check", 1);
          await rateLimiter.consume("health-check-key");
          redisRateLimitHealth = "healthy";
          
          await rateLimiter.block("health-check-key", -1);
        } catch (error) {
<<<<<<< HEAD
          console.error("redisRateLimitClient health check failed:", error);
          redisRateLimitHealth = "unhealthy";
        } finally {
          // Disconnect the Redis client
          disconnectRateLimitRedisClient();
=======
          Logger.error(`redisRateLimitClient health check failed: ${error}`);
          redisRateLimitHealth = null;
>>>>>>> a75d6889
        }

        const healthStatus = {
          queueRedis: queueRedisHealth === testValue ? "healthy" : "unhealthy",
          redisRateLimitClient:
            redisRateLimitHealth === testValue ? "healthy" : "unhealthy",
        };

        if (
          healthStatus.queueRedis === "healthy" &&
          healthStatus.redisRateLimitClient === "healthy"
        ) {
          Logger.info("Both Redis instances are healthy");
          return res
            .status(200)
            .json({ status: "healthy", details: healthStatus });
        } else {
          Logger.info(`Redis instances health check: ${JSON.stringify(healthStatus)}`);
          await sendSlackWebhook(
            `[REDIS DOWN] Redis instances health check: ${JSON.stringify(
              healthStatus
            )}`,
            true
          );
          return res
            .status(500)
            .json({ status: "unhealthy", details: healthStatus });
        }
      } catch (error) {
        Logger.error(`Redis health check failed: ${error}`);
        await sendSlackWebhook(
          `[REDIS DOWN] Redis instances health check: ${error.message}`,
          true
        );
        return res
          .status(500)
          .json({ status: "unhealthy", message: error.message });
      }
    }
  );

  Logger.info(`Worker ${process.pid} started`);
}<|MERGE_RESOLUTION|>--- conflicted
+++ resolved
@@ -11,13 +11,9 @@
 import { sendSlackWebhook } from "./services/alerts/slack";
 import { checkAlerts } from "./services/alerts";
 import Redis from "ioredis";
-<<<<<<< HEAD
 import { RateLimiter, connectRateLimitRedisClient, disconnectRateLimitRedisClient } from "./services/rate-limiter";
 // import { redisRateLimitClient } from "./services/rate-limiter";
-=======
-import { redisRateLimitClient } from "./services/rate-limiter";
 import { Logger } from "./lib/logger";
->>>>>>> a75d6889
 
 const { createBullBoard } = require("@bull-board/api");
 const { BullAdapter } = require("@bull-board/api/bullAdapter");
@@ -302,16 +298,11 @@
           
           await rateLimiter.block("health-check-key", -1);
         } catch (error) {
-<<<<<<< HEAD
-          console.error("redisRateLimitClient health check failed:", error);
+          Logger.error(`redisRateLimitClient health check failed: ${error}`);
           redisRateLimitHealth = "unhealthy";
         } finally {
           // Disconnect the Redis client
           disconnectRateLimitRedisClient();
-=======
-          Logger.error(`redisRateLimitClient health check failed: ${error}`);
-          redisRateLimitHealth = null;
->>>>>>> a75d6889
         }
 
         const healthStatus = {
