--- conflicted
+++ resolved
@@ -25,12 +25,9 @@
 
 const openai = new OpenAI();
 import { updateExtract } from "./extract-redis";
-<<<<<<< HEAD
 import { deduplicateObjectsArray } from "./helpers/deduplicate-objs-array";
 import { mergeNullValObjs } from "./helpers/merge-null-val-objs";
-=======
 import { CUSTOM_U_TEAMS } from "./config";
->>>>>>> 5c62bb11
 
 interface ExtractServiceOptions {
   request: ExtractRequest;
@@ -48,7 +45,6 @@
   error?: string;
 }
 
-<<<<<<< HEAD
 
 async function analyzeSchemaAndPrompt(
   urls: string[],
@@ -138,7 +134,6 @@
   warning?: string;
 }
 
-=======
 function getRootDomain(url: string): string {
   try {
     if (url.endsWith("/*")) {
@@ -151,7 +146,6 @@
   }
 }
 
->>>>>>> 5c62bb11
 export async function performExtraction(
   extractId: string,
   options: ExtractServiceOptions,
@@ -175,10 +169,7 @@
         origin: request.origin,
         limit: request.limit,
         includeSubdomains: request.includeSubdomains,
-<<<<<<< HEAD
         schema: request.schema,
-=======
->>>>>>> 5c62bb11
       },
       urlTraces,
     ),
@@ -197,25 +188,8 @@
     };
   }
 
-<<<<<<< HEAD
   let reqSchema = request.schema;
   reqSchema = await dereferenceSchema(reqSchema);
-=======
-  // Scrape documents
-  const timeout = Math.floor((request.timeout || 40000) * 0.7) || 30000;
-  const scrapePromises = links.map((url) =>
-    scrapeDocument(
-      {
-        url,
-        teamId,
-        plan,
-        origin: request.origin || "api",
-        timeout,
-      },
-      urlTraces,
-    ),
-  );
->>>>>>> 5c62bb11
 
   // agent evaluates if the schema or the prompt has an array with big amount of items
   // also it checks if the schema any other properties that are not arrays
@@ -230,7 +204,6 @@
   // console.log("\nReasoning:", reasoning);
   // console.log("\nKey Indicators:", keyIndicators);
 
-<<<<<<< HEAD
   let rSchema = reqSchema;
   if (isMultiEntity) {
     const { singleAnswerSchema, multiEntitySchema } = await spreadSchemas(reqSchema, multiEntityKeys)
@@ -305,20 +278,6 @@
             buildDocument(doc),
             undefined,
             true
-=======
-  // Update token usage in traces
-  if (completions.numTokens) {
-    const totalLength = docs.reduce(
-      (sum, doc) => sum + (doc.markdown?.length || 0),
-      0,
-    );
-    docs.forEach((doc) => {
-      if (doc.metadata?.sourceURL) {
-        const trace = urlTraces.find((t) => t.url === doc.metadata.sourceURL);
-        if (trace && trace.contentStats) {
-          trace.contentStats.tokensUsed = Math.floor(
-            ((doc.markdown?.length || 0) / totalLength) * completions.numTokens,
->>>>>>> 5c62bb11
           );
 
           if (!shouldExtractCheck.extract["extract"]) {
@@ -511,65 +470,7 @@
     // }
   }
 
-<<<<<<< HEAD
   const finalResult = await mixSchemaObjects(reqSchema, singleAnswerResult, multiEntityResult);
-=======
-  // Kickoff background crawl for indexing root domains
-  // const rootDomains = new Set(request.urls.map(getRootDomain));
-  // rootDomains.forEach(async url => {
-  //   const crawlId = crypto.randomUUID();
-
-  //   // Create and save crawl configuration first
-  //   const sc: StoredCrawl = {
-  //     originUrl: url,
-  //     crawlerOptions: {
-  //       maxDepth: 15,
-  //       limit: 5000,
-  //       includePaths: [],
-  //       excludePaths: [],
-  //       ignoreSitemap: false,
-  //       includeSubdomains: true,
-  //       allowExternalLinks: false,
-  //       allowBackwardLinks: true
-  //     },
-  //     scrapeOptions: {
-  //         formats: ["markdown"],
-  //         onlyMainContent: true,
-  //         waitFor: 0,
-  //         mobile: false,
-  //         removeBase64Images: true,
-  //         fastMode: false,
-  //         parsePDF: true,
-  //         skipTlsVerification: false,
-  //     },
-  //     internalOptions: {
-  //       disableSmartWaitCache: true,
-  //       isBackgroundIndex: true
-  //     },
-  //     team_id: process.env.BACKGROUND_INDEX_TEAM_ID!,
-  //     createdAt: Date.now(),
-  //     plan: "hobby", // make it a low concurrency
-  //   };
-
-  //   // Save the crawl configuration
-  //   await saveCrawl(crawlId, sc);
-
-  //   // Then kick off the job
-  //   await _addScrapeJobToBullMQ({
-  //     url,
-  //     mode: "kickoff" as const,
-  //     team_id: process.env.BACKGROUND_INDEX_TEAM_ID!,
-  //     plan: "hobby", // make it a low concurrency
-  //     crawlerOptions: sc.crawlerOptions,
-  //     scrapeOptions: sc.scrapeOptions,
-  //     internalOptions: sc.internalOptions,
-  //     origin: "index",
-  //     crawl_id: crawlId,
-  //     webhook: null,
-  //     v1: true,
-  //   }, {}, crypto.randomUUID(), 50);
-  // });
->>>>>>> 5c62bb11
 
   let linksBilled = links.length * 5;
 
