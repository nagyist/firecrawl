import { ExtractorOptions, PageOptions } from "./../../lib/entities";
import { Request, Response } from "express";
import {
  billTeam,
  checkTeamCredits,
} from "../../services/billing/credit_billing";
import { authenticateUser } from "../auth";
import { PlanType, RateLimiterMode } from "../../types";
import { logJob } from "../../services/logging/log_job";
import { Document, toLegacyDocument } from "../v1/types";
import { isUrlBlocked } from "../../scraper/WebScraper/utils/blocklist"; // Import the isUrlBlocked function
import { numTokensFromString } from "../../lib/LLM-extraction/helpers";
import {
  defaultPageOptions,
  defaultExtractorOptions,
  defaultTimeout,
  defaultOrigin,
} from "../../lib/default-values";
import { addScrapeJob, waitForJob } from "../../services/queue-jobs";
import { getScrapeQueue } from "../../services/queue-service";
import { v4 as uuidv4 } from "uuid";
import { logger } from "../../lib/logger";
import * as Sentry from "@sentry/node";
import { getJobPriority } from "../../lib/job-priority";
import { fromLegacyScrapeOptions } from "../v1/types";

export async function scrapeHelper(
  jobId: string,
  req: Request,
  team_id: string,
  crawlerOptions: any,
  pageOptions: PageOptions,
  extractorOptions: ExtractorOptions,
  timeout: number,
  plan?: PlanType
): Promise<{
  success: boolean;
  error?: string;
  data?: Document;
  returnCode: number;
}> {
  const url = req.body.url;
  if (typeof url !== "string") {
    return { success: false, error: "Url is required", returnCode: 400 };
  }

  if (isUrlBlocked(url)) {
    return {
      success: false,
      error:
        "Firecrawl currently does not support social media scraping due to policy restrictions. We're actively working on building support for it.",
      returnCode: 403,
    };
  }

  const jobPriority = await getJobPriority({ plan, team_id, basePriority: 10 });

<<<<<<< HEAD
  const { scrapeOptions, internalOptions } = fromLegacyScrapeOptions(pageOptions, extractorOptions, timeout);

  const job = await addScrapeJob(
=======
  await addScrapeJob(
>>>>>>> 2eff27ba
    {
      url,
      mode: "single_urls",
      team_id,
      scrapeOptions,
      internalOptions,
      plan: plan!,
      origin: req.body.origin ?? defaultOrigin,
      is_scrape: true,
    },
    {},
    jobId,
    jobPriority
  );

  let doc;

  const err = await Sentry.startSpan(
    {
      name: "Wait for job to finish",
      op: "bullmq.wait",
      attributes: { job: jobId },
    },
    async (span) => {
      try {
<<<<<<< HEAD
        doc = (await waitForJob<Document>(job.id, timeout)); // TODO: better types for this
=======
        doc = (await waitForJob(jobId, timeout))[0];
>>>>>>> 2eff27ba
      } catch (e) {
        if (e instanceof Error && e.message.startsWith("Job wait")) {
          span.setAttribute("timedOut", true);
          return {
            success: false,
            error: "Request timed out",
            returnCode: 408,
          };
        } else if (
          typeof e === "string" &&
          (e.includes("Error generating completions: ") ||
            e.includes("Invalid schema for function") ||
            e.includes(
              "LLM extraction did not match the extraction schema you provided."
            ))
        ) {
          return {
            success: false,
            error: e,
            returnCode: 500,
          };
        } else {
          throw e;
        }
      }
      span.setAttribute("result", JSON.stringify(doc));
      return null;
    }
  );

  if (err !== null) {
    return err;
  }

  await getScrapeQueue().remove(jobId);

  if (!doc) {
    console.error("!!! PANIC DOC IS", doc);
    return {
      success: true,
      error: "No page found",
      returnCode: 200,
      data: doc,
    };
  }

  delete doc.index;
  delete doc.provider;

  // Remove rawHtml if pageOptions.rawHtml is false and extractorOptions.mode is llm-extraction-from-raw-html
  if (
    !pageOptions.includeRawHtml &&
    extractorOptions.mode == "llm-extraction-from-raw-html"
  ) {
    if (doc.rawHtml) {
      delete doc.rawHtml;
    }
  }

  if (!pageOptions.includeHtml) {
    if (doc.html) {
      delete doc.html;
    }
  }

  return {
    success: true,
    data: toLegacyDocument(doc),
    returnCode: 200,
  };
}

export async function scrapeController(req: Request, res: Response) {
  try {
    let earlyReturn = false;
    // make sure to authenticate user first, Bearer <token>
    const auth = await authenticateUser(
      req,
      res,
      RateLimiterMode.Scrape
    );
    if (!auth.success) {
      return res.status(auth.status).json({ error: auth.error });
    }

    const { team_id, plan, chunk } = auth;

    const crawlerOptions = req.body.crawlerOptions ?? {};
    const pageOptions = { ...defaultPageOptions, ...req.body.pageOptions };
    const extractorOptions = {
      ...defaultExtractorOptions,
      ...req.body.extractorOptions,
    };
    const origin = req.body.origin ?? defaultOrigin;
    let timeout = req.body.timeout ?? defaultTimeout;

    if (extractorOptions.mode.includes("llm-extraction")) {
      if (
        typeof extractorOptions.extractionSchema !== "object" ||
        extractorOptions.extractionSchema === null
      ) {
        return res.status(400).json({
          error:
            "extractorOptions.extractionSchema must be an object if llm-extraction mode is specified",
        });
      }

      pageOptions.onlyMainContent = true;
      timeout = req.body.timeout ?? 90000;
    }

    // checkCredits
    try {
      const { success: creditsCheckSuccess, message: creditsCheckMessage } =
        await checkTeamCredits(chunk, team_id, 1);
      if (!creditsCheckSuccess) {
        earlyReturn = true;
        return res.status(402).json({ error: "Insufficient credits. For more credits, you can upgrade your plan at https://firecrawl.dev/pricing" });
      }
    } catch (error) {
      logger.error(error);
      earlyReturn = true;
      return res.status(500).json({
        error:
          "Error checking team credits. Please contact hello@firecrawl.com for help.",
      });
    }

    const jobId = uuidv4();

    const startTime = new Date().getTime();
    const result = await scrapeHelper(
      jobId,
      req,
      team_id,
      crawlerOptions,
      pageOptions,
      extractorOptions,
      timeout,
      plan
    );
    const endTime = new Date().getTime();
    const timeTakenInSeconds = (endTime - startTime) / 1000;
    const numTokens =
      result.data && result.data.markdown
        ? numTokensFromString(result.data.markdown, "gpt-3.5-turbo")
        : 0;

    if (result.success) {
      let creditsToBeBilled = 1;
      const creditsPerLLMExtract = 4;

      if (extractorOptions.mode.includes("llm-extraction")) {
        // creditsToBeBilled = creditsToBeBilled + (creditsPerLLMExtract * filteredDocs.length);
        creditsToBeBilled += creditsPerLLMExtract;
      }

      let startTimeBilling = new Date().getTime();

      if (earlyReturn) {
        // Don't bill if we're early returning
        return;
      }
      if (creditsToBeBilled > 0) {
        // billing for doc done on queue end, bill only for llm extraction
        billTeam(team_id, chunk?.sub_id, creditsToBeBilled).catch(error => {
          logger.error(`Failed to bill team ${team_id} for ${creditsToBeBilled} credits: ${error}`);
          // Optionally, you could notify an admin or add to a retry queue here
        });
      }
    }
    
    let doc = result.data;
    if (!pageOptions || !pageOptions.includeRawHtml) {
      if (doc && doc.rawHtml) {
        delete doc.rawHtml;
      }
    }
  
    if(pageOptions && pageOptions.includeExtract) {
      if(!pageOptions.includeMarkdown && doc && doc.markdown) {
        delete doc.markdown;
      }
    }

    const { scrapeOptions } = fromLegacyScrapeOptions(pageOptions, extractorOptions, timeout);

    logJob({
      job_id: jobId,
      success: result.success,
      message: result.error,
      num_docs: 1,
      docs: [doc],
      time_taken: timeTakenInSeconds,
      team_id: team_id,
      mode: "scrape",
      url: req.body.url,
      crawlerOptions: crawlerOptions,
      scrapeOptions,
      origin: origin,
      num_tokens: numTokens,
    });

    return res.status(result.returnCode).json(result);
  } catch (error) {
    Sentry.captureException(error);
    logger.error(error);
    return res.status(500).json({
      error:
        typeof error === "string"
          ? error
          : error?.message ?? "Internal Server Error",
    });
  }
}<|MERGE_RESOLUTION|>--- conflicted
+++ resolved
@@ -55,13 +55,9 @@
 
   const jobPriority = await getJobPriority({ plan, team_id, basePriority: 10 });
 
-<<<<<<< HEAD
   const { scrapeOptions, internalOptions } = fromLegacyScrapeOptions(pageOptions, extractorOptions, timeout);
 
-  const job = await addScrapeJob(
-=======
   await addScrapeJob(
->>>>>>> 2eff27ba
     {
       url,
       mode: "single_urls",
@@ -87,11 +83,7 @@
     },
     async (span) => {
       try {
-<<<<<<< HEAD
-        doc = (await waitForJob<Document>(job.id, timeout)); // TODO: better types for this
-=======
-        doc = (await waitForJob(jobId, timeout))[0];
->>>>>>> 2eff27ba
+        doc = (await waitForJob<Document>(jobId, timeout));
       } catch (e) {
         if (e instanceof Error && e.message.startsWith("Job wait")) {
           span.setAttribute("timedOut", true);
